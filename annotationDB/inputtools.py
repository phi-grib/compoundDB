--- conflicted
+++ resolved
@@ -30,7 +30,7 @@
     """
     return annD[ann]
 
-def addAnnotation(conn, subsID, ann, annType=None, annCategory=None, generalAnn=None, sourceID=None):
+def addAnnotation(conn, subsID, ann, annType=None, annCategory=None, generalAnn=None):
     """
         Add the annotation provided for a given substance to the corresponding table.
         Arguments:
@@ -77,25 +77,9 @@
     else:
         annID = annID[0]
 
-<<<<<<< HEAD
-    if sourceID is None:
-        # If the ID from the origin of the compound and the id of the source of the annotation
-        # match, use it.
-        # Otherwise, the source ID for the annotation will be input as an argument
-        cmd = "SELECT sourceid FROM substance \
-                WHERE id = %s;"
-        curs.execute(cmd, (subsID,))
-        sourceID = curs.fetchone()[0]
-        conn.commit()         
-
-    cmd = "INSERT INTO subs_ann (subsid, annid, original_annotation, type)\
-           SELECT %s, %s, %s, %s \
-           WHERE NOT EXISTS (SELECT subsid, annid, original_annotation, type \
-=======
     cmd = "INSERT INTO subs_ann (subsid, annid, sourceid, original_annotation, type)\
            SELECT %s, %s, %s, %s, %s \
            WHERE NOT EXISTS (SELECT subsid, annid, sourceid, original_annotation, type \
->>>>>>> 2bcdce3c
                FROM subs_ann \
                WHERE subsid= %s AND annid= %s)"
     curs.execute(cmd, (subsID, annID, sourceID, ann, annType, subsID, annID))
@@ -130,7 +114,6 @@
           - description: Optional. Verbose description of the source (default: None).
           - link: Optional. Link to the source's home page (default: None).
           - date: Optional. Date of source's creation (default: Today).
-
         Returns source id from the 'source' table.
     """
     curs = conn.cursor()
@@ -172,7 +155,6 @@
           - sourceID: id for the source of origin from the 'source' table.
           - extID: id for the subsance in the source of origin.
           - link: Optional. Link to information on the substance (default: None).
-
         Returns the substance id from the 'substance' table.
     """
     curs = conn.cursor()
@@ -422,4 +404,4 @@
                         synD[stype] = set([syn])
                     else:
                         synD.add(syn)
-            addSynonyms(conn, subsID, synD)
+            addSynonyms(conn, subsID, synD)